#!/bin/python3
# -*- coding: utf-8 -*-

DOCUMENTATION = '''
---
module: oracle_facts
short_description: Returns some facts about Oracle DB
description:
  - Returns some facts about Oracle DB
  - See connection parameters for oracle_ping
version_added: "3.0.0"
options:
  password_file:
    description: Detect location of password file
    required: false
  instance:
    description: Query values from v$instance
    required: false
    default: false
  database:
    description: Query values from v$database
    required: false
    default: true
  userenv:
    description: Query values from userenv
    required: false
    default: true
  option:
    description: Query values from v$option
    required: false
    default: false
  parameter:
    description: Query values from userenv
    required: false
    default: false
  tablespaces:
    description: Dislay information about permanent tablespaces
    required: false
    default: false
  temp:
    description: Dislay information about temporary tablespaces
    required: false
    default: false
  redo:
<<<<<<< HEAD
    description: 
      - Query info about redologs
      - "summary => return array aggregated by threads: [{THREAD:1, COUNT:3, SIZE_MB: 512, MIN_SEQ: 1, MAX_SEQ: 3 }]
      - "detail => return array of rows from v$log
    required: False
=======
    description: Query info about redologs
    required: false
    default: None
    choices: [None, 'detail', 'summary']
  standby:
    description: Query info about standby redologs
    required: false
>>>>>>> a01b35f8
    default: None
    choices: [None, 'detail', 'summary']
notes:
  - cx_Oracle needs to be installed
  - Oracle RDBMS 10gR2 or later required
requirements: ["cx_Oracle"]
author:
  - Ilmar Kerm, ilmar.kerm@gmail.com, @ilmarkerm
  - Ivan Brezina
'''

EXAMPLES = '''
- name: Oracle DB facts
  oracle_facts:
    mode: sysdba
    userenv: false
    database: false
    instance: false
    password_file: true
    redo: summary
    standby: summary
    parameter:
      - audit_file_dest
      - db_name
      - db_unique_name
      - instance_name
      - service_names
  register: database_facts

- name: database facts
  debug:
    var: database_facts
'''

import os


def detect_password_file(module):
    oracle_sid = os.environ['ORACLE_SID']
    oracle_home = os.environ['ORACLE_HOME']

    h = oracle_homes(module)
    h.list_crs_instances()
    h.list_processes()
    h.parse_oratab()

    if h.crs_home:
        srvctl = os.path.join(h.crs_home, 'bin', 'srvctl')
        proc = subprocess.Popen([srvctl, 'config', 'database', '-d', oracle_sid], stdout=subprocess.PIPE)

        for line in iter(proc.stdout.readline, ''):
            if line.decode('utf-8').startswith('Oracle home:'):
                ORACLE_HOME = line.decode('utf-8').split(': ')[1].strip()
            if line.decode('utf-8').startswith('Spfile:'):
                SPFILE = line.decode('utf-8').split(': ')[1].strip()
            if line.decode('utf-8').startswith('Password file:'):
                PASSWORD = line.decode('utf-8').split(': ')[1].strip()
            proc.poll()
            if line == b'':
                break
    else:
        ORACLE_HOME = None
        SPFILE = None
        PASSWORD = None

    if not PASSWORD:
        orabasehome = os.path.join(h.crs_home, 'bin', 'orabasehome')
        ORABASEHOME = None
        try:
            proc = subprocess.Popen([orabasehome], stdout=subprocess.PIPE)
            for line in iter(proc.stdout.readline, ''):
                if line.decode('utf-8').strip():
                    ORABASEHOME = line.decode('utf-8').strip()
                proc.poll()
                if line == b'':
                    break
        except FileNotFoundError as e:
            # assuming were on Oracle 12c or lower, $ORACLE_HOME/bin/orabasehome is not present
            ORABASEHOME = oracle_home

        if ORABASEHOME:
            pwfile = os.path.join(ORABASEHOME, 'dbs', 'orapw{}'.format(oracle_sid))
            if os.access(pwfile, os.R_OK):
                PASSWORD = pwfile

    return PASSWORD


def query_database(module, conn):
    SQL = "select * from V$DATABASE"
    database = conn.execute_select_to_dict(SQL, fetchone=True)
    if 'CDB' not in database:
        database.update({'CDB': 'NO'})
    return database

def query_instance(module, conn):
    SQL = "select * from V$INSTANCE"
    instance = conn.execute_select_to_dict(SQL, fetchone=True)
    return instance


def query_tablespaces(module, conn):
    if conn.version >= '12.1':
        SQL = """
        select ts.con_id, ts.name, ts.bigfile, round(sum(bytes)/1024/1024) size_mb, count(*) datafiles#
        from v$tablespace ts
        join v$datafile df on df.ts#=ts.ts# and df.con_id=ts.con_id
        group by ts.name, ts.bigfile, ts.con_id 
        order by 1,2"""
    else:
        SQL = """
        select 0 con_id, ts.name, ts.bigfile, round(sum(bytes)/1024/1024) size_mb, count(*) datafiles#
        from v$tablespace ts 
        join v$datafile df on df.ts#=ts.ts# 
        group by ts.name, ts.bigfile 
        order by 1,2"""

    tablespaces = conn.execute_select_to_dict(SQL)
    return tablespaces


def query_temp(module, conn):
    if conn.version >= '12.1':
        SQL = """
        select ts.con_id, ts.name, ts.bigfile, round(sum(bytes)/1024/1024) size_mb, count(*) tempfiles# 
        from v$tablespace ts 
        join v$tempfile df on df.ts#=ts.ts# and df.con_id=ts.con_id 
        group by ts.name, ts.bigfile, ts.con_id 
        order by 1,2"""
    else:
        SQL = """
        select 0 con_id, ts.name, ts.bigfile, round(sum(bytes)/1024/1024) size_mb, count(*) tempfiles# 
        from v$tablespace ts 
        join v$tempfile df on df.ts#=ts.ts# 
        group by ts.name, ts.bigfile 
        order by 1,2"""

    temp = conn.execute_select_to_dict(SQL)
    return temp


def query_userenv(module, conn):
    # USERENV
    sql = """
    SELECT sys_context('USERENV','CURRENT_USER') current_user
        , sys_context('USERENV','DATABASE_ROLE') database_role
        , sys_context('USERENV','ISDBA') isdba """
    if conn.version >= '12.1':
        sql += ", to_number(sys_context('USERENV','CON_ID')) con_id " \
               ", sys_context('USERENV','CON_NAME') con_name "
    if conn.version >= '11.1':
        sql += ", to_number(sys_context('USERENV','CURRENT_EDITION_ID')) CURRENT_EDITION_ID " \
               ", sys_context('USERENV','CURRENT_EDITION_NAME') CURRENT_EDITION_NAME "
    sql += " FROM DUAL"
    userenv = conn.execute_select_to_dict(sql, fetchone=True)
    return userenv


def query_redo(module, conn):
    if module.params['redo'].lower() == 'summary':
        SQL = """
        select thread# THREAD, count(1) as COUNT, max(round(bytes/1024/1024)) as SIZE_MB
        , min(group#) min_seq, max(group#) max_seq
        from v$log group by THREAD#"""
    else:
        SQL = """
        select group# as GROUP, thread# as THREAD, sequence#, round(bytes/1024/1024) mb, blocksize, archived, status
        from v$log order by thread#,group#"""
    redolog = conn.execute_select_to_dict(SQL)
    return redolog


def query_standby(module, conn):
    if module.params['standby'].lower() == 'summary':
        SQL = "select thread# THREAD, count(1) as COUNT, max(round(bytes/1024/1024)) as SIZE_MB" \
              ", min(group#) min_seq, max(group#) max_seq " \
              "from v$standby_log group by THREAD#"
    else:
        SQL = "select group#, thread#, sequence#, round(bytes/1024/1024) mb, blocksize, archived, status " \
              "from v$standby_log order by thread#,group#"
    redolog = conn.execute_select_to_dict(SQL)
    return redolog


def query_params(module, conn):
    params = module.params['parameter']
    if isinstance(params, list):
        p = ','.join(["'{}'".format(p.lower()) for p in params])
        filter = ' WHERE NAME in ({})'.format(p)
    elif params.lower() == '@all@':
        filter = ''
    elif params.lower() == '@modified@':
        filter = " WHERE ISDEFAULT = FALSE"
    elif params.lower():
        filter = " WHERE NAME = '{}'".format(params.lower())
    else:
        filter = ''
    SQL = 'select name, value, isdefault from v$parameter ' + filter
    resultset = conn.execute_select_to_dict(SQL)
    result = {}
    for p in resultset:
        result[p['name']] = {'isdefault': p['isdefault'], 'value': p['value']}
    return result


def main():
    module = AnsibleModule(
        argument_spec=dict(
            user          = dict(required=False, aliases=['un', 'username']),
            password      = dict(required=False, no_log=True, aliases=['pw']),
            mode          = dict(default='normal', choices=["normal", "sysdba"]),
            hostname      = dict(required=False, default='localhost', aliases=['host']),
            port          = dict(required=False, default=1521, type='int'),
            service_name  = dict(required=False, aliases=['sn']),
            oracle_home   = dict(required=False, aliases=['oh']),
            
            password_file=dict(default=False, type='bool', no_log=False),
            instance=dict(default=False, type='bool'),
            database=dict(default=True, type='bool'),
            userenv=dict(default=True, type='bool'),
            option=dict(default=False, type='bool'),
            parameter=dict(default=[], type='list'),
            tablespaces=dict(default=False, type='bool'),
            temp=dict(default=False, type='bool'),
            redo=dict(default=None, choices=[None, "detail", "summary"]),
            standby=dict(default=None, choices=[None, "detail", "summary"])
        ),
        supports_check_mode=True
    )

    # Connect to database
    conn = oracleConnection(module)

    if conn.version < "10.2":
        module.fail_json(msg="Database version must be 10gR2 or greater", changed=False)
    #
    if module.check_mode:
        module.exit_json(changed=False)
    #
    sid = os.environ['ORACLE_SID']
    facts = {sid: {'version': conn.version}}
    db = facts[sid]

    if module.params["password_file"]:
        password_file = detect_password_file(module)
        db.update({'password_file': password_file})

    if module.params["instance"]:
        instance = query_instance(module, conn)
        db.update({'database': instance})

    database = query_database(module, conn)
    if module.params["database"]:
        db.update({'database': database})

    if module.params["tablespaces"]:
        tablespaces = query_tablespaces(module, conn)
        db.update({'tablespaces': tablespaces})

    if module.params["temp"]:
        temp = query_temp(module, conn)
        db.update({'temp': temp})

    if module.params['userenv']:
        userenv = query_userenv(module, conn)
        db.update({sid: {'userenv': userenv}})

    if module.params['redo']:
        redo = query_redo(module, conn)
        db.update({'redo': redo})

    if module.params['standby']:
        standby = query_standby(module, conn)
        db.update({'standby': standby})

    if module.params['option']:
        option = star_query(conn, "v$option")
        db.update({'option': option})

    if module.params['parameter']:
        parameters = query_params(module, conn)
        db.update({'parameter': parameters})

    rac = conn.execute_select_to_dict("SELECT inst_id, instance_name, host_name, startup_time FROM gv$instance ORDER BY inst_id")

    try:
        if database['CDB'] == 'YES':
            pdb = conn.execute_select_to_dict("SELECT con_id, rawtohex(guid) guid_hex, name, open_mode FROM v$pdbs ORDER BY name")
        else:
            pdb = []
    except:
        pdb = []

    db.update({'rac': rac, 'pdb': pdb})
    module.exit_json(msg="Database parameters queried. Check ansible_facts['{}']".format(sid), changed=False, ansible_facts=facts)


from ansible.module_utils.basic import *

# In these we do import from local project sub-directory <project-dir>/module_utils
# While this file is placed in <project-dir>/library
# No collections are used                              
#try:
#    from ansible.module_utils.oracle_utils import oracleConnection
#    from ansible.module_utils.oracle_homes import oracle_homes
#except:
#    pass

try:
    from ansible_collections.ibre5041.ansible_oracle_modules.plugins.module_utils.oracle_utils import oracleConnection
    from ansible_collections.ibre5041.ansible_oracle_modules.plugins.module_utils.oracle_homes import oracle_homes
except:    
    pass


if __name__ == '__main__':
    main()<|MERGE_RESOLUTION|>--- conflicted
+++ resolved
@@ -42,21 +42,16 @@
     required: false
     default: false
   redo:
-<<<<<<< HEAD
     description: 
       - Query info about redologs
-      - "summary => return array aggregated by threads: [{THREAD:1, COUNT:3, SIZE_MB: 512, MIN_SEQ: 1, MAX_SEQ: 3 }]
-      - "detail => return array of rows from v$log
+      - "summary => return array aggregated by threads: [{THREAD:1, COUNT:3, SIZE_MB: 512, MIN_SEQ: 1, MAX_SEQ: 3 }]"
+      - "detail => return array of rows from v$log"
     required: False
-=======
-    description: Query info about redologs
-    required: false
     default: None
     choices: [None, 'detail', 'summary']
   standby:
     description: Query info about standby redologs
     required: false
->>>>>>> a01b35f8
     default: None
     choices: [None, 'detail', 'summary']
 notes:
